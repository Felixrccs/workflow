--- conflicted
+++ resolved
@@ -76,13 +76,8 @@
         if self._wfl_scratchdir is not None:
             for f in Path(self.directory).glob("*"):
                 shutil.move(f, self._cur_rundir)
-<<<<<<< HEAD
-            if any(Path(self.directory).iterdir()):
-                warnings.warn(f"scartch dir {self.directory} is not empty, not deleting.")
-=======
             if list(Path(self.directory).iterdir()) == []:
                 warnings.warn(f"scratchdir {self.directory} is not empty, not deleting.")
->>>>>>> 764881d1
             else:
                 Path(self.directory).rmdir()
                 self.directory = '.' 