--- conflicted
+++ resolved
@@ -75,16 +75,10 @@
 
 
 def run(*args, **kwargs):
-<<<<<<< HEAD
-    # NOTE: the default number of inputs is probably not what people want for DFT calculators
-    # can we handle it automatically somehow?
-    return autoparallelize(run_autopara_wrappable, *args, def_autopara_info={"num_inputs_per_python_subprocess": 10}, **kwargs)
-=======
     try:
         num_inputs_per_python_subprocess = getattr(kwargs["calculator"], "wfl_generic_num_inputs_per_python_subprocess")
     except (KeyError, AttributeError):
         num_inputs_per_python_subprocess = 10
 
     return autoparallelize(run_autopara_wrappable, *args, def_autopara_info={"num_inputs_per_python_subprocess": num_inputs_per_python_subprocess}, **kwargs)
->>>>>>> 3a0b37e7
 run.__doc__ = autoparallelize_docstring(run_autopara_wrappable.__doc__, "Atoms")