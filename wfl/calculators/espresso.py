"""
Quantum Espresso interface
"""

import os
import shlex

from copy import deepcopy
import numpy as np

from ase.calculators.calculator import all_changes
from ase.calculators.espresso import Espresso as ASE_Espresso
from ase.io.espresso import kspacing_to_grid

from .wfl_fileio_calculator import WFLFileIOCalculator
from wfl.utils.save_calc_results import save_calc_results

# NOMAD compatible, see https://nomad-lab.eu/prod/rae/gui/uploads
_default_keep_files = ["*.pwo"]
_default_properties = ["energy", "forces", "stress"]           # done as "implemented_propertie"


class Espresso(WFLFileIOCalculator, ASE_Espresso):
    """Extension of ASE's Espresso calculator that can be used by wfl.calculators.generic

    "directory" argument cannot be present. Use rundir_prefix and workdir instead.

    Parameters
    ----------
    keep_files: bool / None / "default" / list(str), default "default"
        what kind of files to keep from the run
            - True : everything kept
            - None, False : nothing kept, unless calculation fails
            - "default"   : only ones needed for NOMAD uploads ('\*.pwo')
            - list(str)   : list of file globs to save
    rundir_prefix: str / Path, default 'run\_QE\_'
        Run directory name prefix
    workdir: str / Path, default . at calculate time
        Path in which rundir will be created.
    scratchdir: str / Path, default None
        temporary directory to execute calculations in and delete or copy back results (set by
        "keep_files") if needed.  For example, directory on a local disk with fast file I/O.

    **kwargs: arguments for ase.calculators.espresso.Espresso
    """
    implemented_properties = ["energy", "forces", "stress"]

    # new default value of num_inputs_per_python_subprocess for calculators.generic,
    # to override that function's built-in default of 10
    wfl_generic_default_autopara_info = {"num_inputs_per_python_subprocess": 1}

    def __init__(self, keep_files="default", rundir_prefix="run_QE_",
                 workdir=None, scratchdir=None, **kwargs):

        kwargs_command = deepcopy(kwargs)

<<<<<<< HEAD
        # check for various Espresso versions
        # NOTE: should we be doing this much massaging of inputs, or should we make the user keep up
        # with their ASE Espresso version?
        if EspressoProfile is not None:
            # new version, command and ASE_ESPRESSO_COMMAND deprecated
            if "command" in kwargs_command:
                raise ValueError("Espresso calculator defines EspressoProfile, but deprecated 'command' arg was passed")

            if calculator_exec is not None:
                # check for conflicts, wrong format
                if "profile" in kwargs_command:
                    raise ValueError("Cannot specify both calculator_exec and profile")
                if " -in " in calculator_exec:
                    raise ValueError("calculator_exec should not include espresso command line arguments such as ' -in PREFIX.pwi'")
                if "pseudo_dir" not in kwargs_command:
                    raise ValueError(f"calculator_exec also requires pseudo_dir to create EspressoProfile")
                kwargs_command["profile"] = EspressoProfile(calculator_exec, kwargs_command.pop("pseudo_dir"))

            elif "profile" not in kwargs_command:
                raise ValueError("EspressoProfile is defined but neither calculator_exec nor profile was specified")

            # better be defined by now
            assert "profile" in kwargs_command
        else:
            # old (pre EspressoProfile) version
            if "profile" in kwargs_command:
                raise ValueError("EspressoProfile is not defined (old version) but profile was passed")

            if calculator_exec is not None:
                if "command" in kwargs_command:
                    raise ValueError("Cannot specify both command and calc_exec")

                kwargs_command["command"] = f"{calculator_exec} -in PREFIX.pwi > PREFIX.pwo"

            # command or env var must be set
            assert "command" in kwargs_command or "ASE_ESPRESSO_CALCULATOR" in os.environ

=======
>>>>>>> 5758f8cf
        # WFLFileIOCalculator is a mixin, will call remaining superclass constructors for us
        super().__init__(keep_files=keep_files, rundir_prefix=rundir_prefix,
                         workdir=workdir, scratchdir=scratchdir, **kwargs_command)

        # we modify the parameters in self.calculate() based on the individual atoms object,
        # so let's make a copy of the initial parameters
        self.initial_parameters = deepcopy(self.parameters)


    def calculate(self, atoms=None, properties=_default_properties, system_changes=all_changes):
        """Do the calculation. Handles the working directories in addition to regular
        ASE calculation operations (writing input, executing, reading_results)
        Reimplements & extends GenericFileIOCalculator.calculate() for the development version of ASE
        or FileIOCalculator.calculate() for the v3.22.1"""

        if atoms is not None:
            self.atoms = atoms.copy()

        # this may modify self.parameters, will reset them back to initial after calculation
        self.setup_calc_params(properties)

        # from WFLFileIOCalculator
        self.setup_rundir()

        try:
            super().calculate(atoms=atoms, properties=properties, system_changes=system_changes)
            calculation_succeeded = True
            if 'DFT_FAILED_ESPRESSO' in atoms.info:
                del atoms.info['DFT_FAILED_ESPRESSO']
            if "__calculator_output_prefix" in atoms.info:
                save_calc_results(atoms, prefix=atoms.info["__calculator_output_prefix"], properties=properties)
                atoms.info["__calculator_results_saved"] = True
        except Exception as exc:
            atoms.info['DFT_FAILED_ESPRESSO'] = True
            calculation_succeeded = False
            raise exc
        finally:
            # from WFLFileIOCalculator
            self.clean_rundir(_default_keep_files, calculation_succeeded)

            # Return the parameters to what they were when the calculator was initialised.
            # There is likely a more ASE-appropriate way with self.set() and self.reset(), etc.
            self.parameters = deepcopy(self.initial_parameters)

    def setup_calc_params(self, properties):
        """Setup calculator params based on atoms structure (pbc) and requested properties
        """
        # update the parameters with the cool wfl logic
        self.parameters["tprnfor"] = "forces" in properties
        self.parameters["tstress"] = "stress" in properties

        if np.all(~self.atoms.pbc):
            # FFF -> gamma point only
            self.parameters["kpts"] = None
            self.parameters["kspacing"] = None
            self.parameters["koffset"] = False
        elif np.any(~self.atoms.pbc):
            # mixed T & F
            if "kspacing" in self.parameters:
                # need to create the grid,
                # `kspacing` overwrites `kpts`
                # we set it in there and
                self.parameters["kpts"] = kspacing_to_grid(
                    self.atoms, spacing=self.parameters["kspacing"] / (2.0 * np.pi)
                )

            # kspacing None anyways
            self.parameters["kspacing"] = None

            # original, or overwritten from kspacing
            if "kpts" in self.parameters:
                # any no-periodic direction has 1 k-point only
                kpts = np.array(self.parameters["kpts"])
                kpts[~self.atoms.get_pbc()] = 1
                self.parameters["kpts"] = tuple(kpts)

            # k-point offset
            k_offset = self.parameters.get("koffset", False)
            if k_offset is True:
                k_offset = (1, 1, 1)

            if k_offset:
                # set to zero on any non-periodic ones
                k_offset = np.array(k_offset)
                k_offset[~self.atoms.get_pbc()] = 0
                self.parameters["koffset"] = tuple(k_offset)
            else:
                self.parameters["koffset"] = k_offset<|MERGE_RESOLUTION|>--- conflicted
+++ resolved
@@ -54,46 +54,6 @@
 
         kwargs_command = deepcopy(kwargs)
 
-<<<<<<< HEAD
-        # check for various Espresso versions
-        # NOTE: should we be doing this much massaging of inputs, or should we make the user keep up
-        # with their ASE Espresso version?
-        if EspressoProfile is not None:
-            # new version, command and ASE_ESPRESSO_COMMAND deprecated
-            if "command" in kwargs_command:
-                raise ValueError("Espresso calculator defines EspressoProfile, but deprecated 'command' arg was passed")
-
-            if calculator_exec is not None:
-                # check for conflicts, wrong format
-                if "profile" in kwargs_command:
-                    raise ValueError("Cannot specify both calculator_exec and profile")
-                if " -in " in calculator_exec:
-                    raise ValueError("calculator_exec should not include espresso command line arguments such as ' -in PREFIX.pwi'")
-                if "pseudo_dir" not in kwargs_command:
-                    raise ValueError(f"calculator_exec also requires pseudo_dir to create EspressoProfile")
-                kwargs_command["profile"] = EspressoProfile(calculator_exec, kwargs_command.pop("pseudo_dir"))
-
-            elif "profile" not in kwargs_command:
-                raise ValueError("EspressoProfile is defined but neither calculator_exec nor profile was specified")
-
-            # better be defined by now
-            assert "profile" in kwargs_command
-        else:
-            # old (pre EspressoProfile) version
-            if "profile" in kwargs_command:
-                raise ValueError("EspressoProfile is not defined (old version) but profile was passed")
-
-            if calculator_exec is not None:
-                if "command" in kwargs_command:
-                    raise ValueError("Cannot specify both command and calc_exec")
-
-                kwargs_command["command"] = f"{calculator_exec} -in PREFIX.pwi > PREFIX.pwo"
-
-            # command or env var must be set
-            assert "command" in kwargs_command or "ASE_ESPRESSO_CALCULATOR" in os.environ
-
-=======
->>>>>>> 5758f8cf
         # WFLFileIOCalculator is a mixin, will call remaining superclass constructors for us
         super().__init__(keep_files=keep_files, rundir_prefix=rundir_prefix,
                          workdir=workdir, scratchdir=scratchdir, **kwargs_command)
