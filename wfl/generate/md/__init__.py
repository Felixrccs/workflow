import os
import sys

import numpy as np
from ase.md.nptberendsen import NPTBerendsen
from ase.md.nvtberendsen import NVTBerendsen
from ase.md.velocitydistribution import MaxwellBoltzmannDistribution, Stationary
from ase.md.verlet import VelocityVerlet
from ase.md.langevin import Langevin
from ase.units import GPa, fs

from wfl.autoparallelize import autoparallelize, autoparallelize_docstring
from wfl.utils.at_copy_save_results import at_copy_save_results
from wfl.utils.misc import atoms_to_list
from wfl.utils.parallel import construct_calculator_picklesafe
from wfl.utils.pressure import sample_pressure
from ..utils import config_type_append

bar = 1.0e-4 * GPa


def _sample_autopara_wrappable(atoms, calculator, steps, dt, temperature=None, temperature_tau=None,
              pressure=None, pressure_tau=None, friction=0.01, compressibility_fd_displ=0.01,
              traj_step_interval=1, skip_failures=True, results_prefix='md_', verbose=False, update_config_type=True,
              traj_select_during_func=lambda at: True, traj_select_after_func=None, abort_check=None,
              autopara_rng_seed=None, autopara_per_item_info=None):
    """runs an MD trajectory with aggresive, not necessarily physical, integrators for
    sampling configs

    Parameters
    ----------
    atoms: list(Atoms)
        input configs
    calculator: Calculator / (initializer, args, kwargs)
        ASE calculator or routine to call to create calculator
    dt: float
        time step (fs)
    steps: int
        number of steps
    temperature: float or (float, float, [int]]), or list of dicts  default None
        temperature control (Kelvin)
        - float: constant T
        - tuple/list of float, float, [int=10]: T_init, T_final, and optional number of stages for ramp
        - [ {'T_i': float, 'T_f' : float, 'traj_frac' : flot, 'n_stages': int=10}, ... ] list of stages, each one a ramp, with
        duration defined as fraction of total number of steps
    temperature_tau: float, default None
        time scale that enables Berendsen constant T temperature rescaling (fs)
    pressure: None / float / tuple
        applied pressure distribution (GPa) as parsed by wfl.utils.pressure.sample_pressure()
        enabled Berendsen constant P volume rescaling
    pressure_tau: float, default None
        time scale for Berendsen constant P volume rescaling (fs)
        ignored if pressure is None, defaults to 3*temperature_tau
    compressibility_fd_displ: float, default 0.01
        finite difference in strain to use when computing compressibility for NPTBerendsen
    traj_step_interval: int, default 1
        interval between trajectory snapshots
    skip_failures: bool, default True
        just skip minimizations that raise an exception
    verbose: bool, default False
        verbose output
        MD logs are not printed unless this is True
    update_config_type: bool, default True
        append "MD" to at.info['config_type']
    traj_select_during_func: func(Atoms), default func(Atoms) -> bool=True
        Function to sub-select configs from the first trajectory.
        Used during MD loop with one config at a time, returning True/False
    traj_select_after_func: func(list(Atoms)), default None
        Function to sub-select configs from the first trajectory.
        Used at end of MD loop with entire trajectory as list, returns subset
    abort_check: default None,
        wfl.generate.md.abort_base.AbortBase - derived class that
        checks the MD snapshots and aborts the simulation on some condition.
    autopara_rng_seed: int, default None
        global seed used to initialize rng so that each operation uses a different but
        deterministic local seed, use a random value if None

    Returns
    -------
        list(Atoms) trajectories
    """
    
    calculator = construct_calculator_picklesafe(calculator)

    all_trajs = []

    if verbose:
        logfile = '-'
    else:
        logfile = None

    if temperature_tau is None and not isinstance(temperature, float):
        raise RuntimeError('NVE (temperature_tau is None) can only accept temperature=float for initial T')

    if temperature is not None:
        if isinstance(temperature, (float, int)):
            # float into a list
            temperature = [temperature]
        if not isinstance(temperature[0], dict):
            # create a stage dict from a constant or ramp
            t_stage_data = temperature
            # start with constant
            t_stage = { 'T_i': t_stage_data[0], 'T_f' : t_stage_data[0], 'traj_frac': 1.0, 'n_stages': 10, 'steps': steps }
            if len(t_stage_data) >= 2:
                # set different final T for ramp
                t_stage['T_f'] = t_stage_data[1]
            if len(t_stage_data) >= 3:
                # set number of stages
                t_stage['n_stages'] = t_stage_data[2]
            temperature = [t_stage]
        else:
            for t_stage in temperature:
                if 'n_stages' not in t_stage:
                    t_stage['n_stages'] = 10
    
    for at_i, at in enumerate(atoms_to_list(atoms)):
        if autopara_per_item_info is not None:
            np.random.seed(autopara_per_item_info[at_i]["rng_seed"])

        at.calc = calculator
        compressibility = None
        if pressure is not None:
            pressure = sample_pressure(pressure, at)
            at.info['MD_pressure_GPa'] = pressure
            # convert to ASE internal units
            pressure *= GPa

            E0 = at.get_potential_energy()
            c0 = at.get_cell()
            at.set_cell(c0 * (1.0 + compressibility_fd_displ), scale_atoms=True)
            Ep = at.get_potential_energy()
            at.set_cell(c0 * (1.0 - compressibility_fd_displ), scale_atoms=True)
            Em = at.get_potential_energy()
            at.set_cell(c0, scale_atoms=True)
            d2E_dF2 = (Ep + Em - 2.0 * E0) / (compressibility_fd_displ ** 2)
            compressibility = at.get_volume() / d2E_dF2

        if temperature is not None:
            # set initial temperature
#            print("temperature ", temperature)
            MaxwellBoltzmannDistribution(at, temperature_K=temperature[0]['T_i'], force_temp=True, communicator=None)
#            Stationary(at, preserve_temperature=True)

        stage_kwargs = {'timestep': dt * fs, 'logfile': logfile}

        if temperature_tau is None and friction is None:
            # NVE
            if pressure is not None:
                raise RuntimeError('Cannot do NPH dynamics')
            md_constructor = VelocityVerlet
            # one stage, simple
            all_stage_kwargs = [stage_kwargs.copy()]
            all_run_kwargs = [ {'steps': steps} ]

        elif temperature_tau is None and friction is not None:
            print("Langevin is used.")
            md_constructor = Langevin
            stage_kwargs["friction"] = friction
            stage_kwargs["temperature_K"] = temperature[0]["T_i"]
            # one stage, simple
            all_stage_kwargs = [stage_kwargs.copy()]
            all_run_kwargs = [ {'steps': steps} ]

        else:
            # NVT or NPT
            all_stage_kwargs = []
            all_run_kwargs = []

            stage_kwargs['taut'] = temperature_tau * fs

            if pressure is not None:
                md_constructor = NPTBerendsen
                stage_kwargs['pressure_au'] = pressure
                stage_kwargs['compressibility_au'] = compressibility
                stage_kwargs['taup'] = temperature_tau * fs * 3 if pressure_tau is None else pressure_tau * fs
            else:
                md_constructor = NVTBerendsen
            
            for t_stage_i, t_stage in enumerate(temperature):
                stage_steps = t_stage['traj_frac'] * steps

                if t_stage['T_f'] == t_stage['T_i']:
                    # constant T
                    stage_kwargs['temperature_K'] = t_stage['T_i']
                    all_stage_kwargs.append(stage_kwargs.copy())
                    all_run_kwargs.append({'steps': int(np.round(stage_steps))})
                else:
                    # ramp
                    for T in np.linspace(t_stage['T_i'], t_stage['T_f'], t_stage['n_stages']):
                        stage_kwargs['temperature_K'] = T
                        all_stage_kwargs.append(stage_kwargs.copy())
                    substage_steps = int(np.round(stage_steps / t_stage['n_stages']))
                    all_run_kwargs.extend([{'steps': substage_steps}] * t_stage['n_stages'])

        traj = []
        cur_step = 1
        first_step_of_later_stage = False

        def process_step(interval):
            nonlocal cur_step, first_step_of_later_stage

            if not first_step_of_later_stage and cur_step % interval == 0:
                at.info['MD_time_fs'] = cur_step * dt
                at.info['MD_step'] = cur_step
                at_save = at_copy_save_results(at, results_prefix=results_prefix)

                if traj_select_during_func(at):
                    traj.append(at_save)

                if abort_check is not None:
                    if abort_check.stop(at):
                        raise RuntimeError(f"MD was stopped by the MD checker function {abort_check.__class__.__name__}")

            first_step_of_later_stage = False
            cur_step += 1

        for stage_i, (stage_kwargs, run_kwargs) in enumerate(zip(all_stage_kwargs, all_run_kwargs)):
            if verbose:
                print('run stage', stage_kwargs, run_kwargs)

            # avoid double counting of steps and end of each stage and beginning of next
            cur_step -= 1

            if temperature_tau is not None:
                at.info['MD_temperature_K'] = stage_kwargs['temperature_K']

#            print("stage_kwargs : ", stage_kwargs)
            md = md_constructor(at, **stage_kwargs)
            md.attach(process_step, 1, traj_step_interval)
#            print("MD info : ", md.todict())

            if stage_i > 0:
                first_step_of_later_stage = True

            try:
                md.run(**run_kwargs)
            except Exception as exc:
                if skip_failures:
                    sys.stderr.write(f'MD failed with exception \'{exc}\'\n')
                    sys.stderr.flush()
                    break
                else:
                    raise

        if len(traj) == 0 or traj[-1] != at:
            if traj_select_during_func(at):
                at.info['MD_time_fs'] = cur_step * dt
                traj.append(at_copy_save_results(at, results_prefix=results_prefix))

        if traj_select_after_func is not None:
            traj = traj_select_after_func(traj)

        if update_config_type:
            # save config_type
            for at in traj:
                config_type_append(at, 'MD')

        all_trajs.append(traj)

    return all_trajs


def sample(*args, **kwargs):
<<<<<<< HEAD
    def_autopara_info = {"num_inputs_per_python_subprocess": 10}

    return autoparallelize(_sample_autopara_wrappable, *args,
                           def_autopara_info=def_autopara_info, **kwargs)
=======
    default_autopara_info = {"num_inputs_per_python_subprocess": 10}

    return autoparallelize(_sample_autopara_wrappable, *args,
                           default_autopara_info=default_autopara_info, **kwargs)
>>>>>>> 83ae2926
autoparallelize_docstring(sample, _sample_autopara_wrappable, "Atoms")<|MERGE_RESOLUTION|>--- conflicted
+++ resolved
@@ -261,15 +261,10 @@
 
 
 def sample(*args, **kwargs):
-<<<<<<< HEAD
     def_autopara_info = {"num_inputs_per_python_subprocess": 10}
 
-    return autoparallelize(_sample_autopara_wrappable, *args,
-                           def_autopara_info=def_autopara_info, **kwargs)
-=======
     default_autopara_info = {"num_inputs_per_python_subprocess": 10}
 
     return autoparallelize(_sample_autopara_wrappable, *args,
                            default_autopara_info=default_autopara_info, **kwargs)
->>>>>>> 83ae2926
 autoparallelize_docstring(sample, _sample_autopara_wrappable, "Atoms")